# Explore community projects

IBC-NFT-Vote Application:

```markdown
- Name: Ken Miyachi
- GitHub url: https://github.com/kenobijon/nft-vote-polymer
- Documentation: https://github.com/kenobijon/nft-vote-polymer/blob/main/README.md
- Website: N/A
- Socials: @kenjonmiyachi
- Attribution: @kenobijon
```

Bet NBA:

```markdown
- Name: Bet NBA
- GitHub url: https://github.com/0xVivaLabs/polymer-testnet1-nba
- Documentation: https://github.com/0xVivaLabs/polymer-testnet1-nba/blob/nba/README.md
- Website: https://bet-nba.vercel.app/
- Socials: @0xvivalabs
- Attribution: [@script-money, @Glacier-Luo]
```

Polymension:
```markdown
Name: Polymension
GitHub url: https://github.com/Polymension/polymension-contracts
Documentation: docs.polymension.com
Website: https://polymension.com/
Socials: @polymension
Attribution: [@0xCulha, @avsaryagiz, @burakinkaya, @cozfuttu, @erengulbahar]
```

Joke NFT Generator:
```markdown
Name: Joke NFT Generator
GitHub url: https://github.com/yurakas97/dapp
Documentation: https://github.com/yurakas97/dapp/README.md
Website: https://yurakas97.github.io/site/
Socials: @Yura_Kas
Attribution: @yurakas97
```

Lottery Game:
```markdown
Name: Lottery Game
GitHub url: https://github.com/daningyn/simple-lottery-ibc-app
Documentation: https://github.com/daningyn/simple-lottery-ibc-app/blob/master/README.md
Website: N/A
Socials: @daningyn
Attribution: [@daningyn, @lyhv]
```

NBA Multichain Betting Platform:
```markdown
Name: NBA Multichain Betting
GitHub url: https://github.com/daningyn/bet-dapp-polymer-chain
Documentation: https://github.com/daningyn/bet-dapp-polymer-chain/blob/master/README.md
Website: https://polymer-bet.daningyn.xyz/
Socials: @daningyn
Attribution: [@daningyn, @lyhv, @conghcbapjp]
```

IBC Crosschain Token
```markdown
Name: IBC Crosschain Token
GitHub url: https://github.com/GentlemenValidators/erc20-polymerlabs
Documentation: https://github.com/GentlemenValidators/erc20-polymerlabs/blob/main/report.md
Website: N/A
Socials: @n_gentlemenvalidators
Attribution: [@GentlemenValidators,@Pozzitron1337]
```

BTN Gifting with Polymer:
```markdown
- Name: BTN Gifting with Polymer
- GitHub url: https://github.com/btuyen2606/btn-gifting-with-polymer
- Documentation: https://github.com/btuyen2606/btn-gifting-with-polymer/blob/main/README.md
- Website: localhost
- Socials: @btuyen
- Attribution: [@btuyen2606, @khanhchuads, @conghc94]
```

Polymer Lottery Contract:
```markdown
Name: Polymer Lottery Contract
GitHub contract url: https://github.com/tuananhht94/polymer-lottery-contract
GitHub frontend url: https://github.com/tuananhht94/polymer-lottery-app
Documentation: https://github.com/tuananhht94/polymer-lottery-contract/blob/main/README.md
Website: https://lottery.tuananh.xyz/
Socials: @tuananhht94
Attribution: [@tuananhht94,@juusokaj]
```

<<<<<<< HEAD
Raffle Proof System
```markdown
Name: Raffle Proof System
GitHub url: https://github.com/yavuzkocca/Raffle-Proof-System
Documentation: https://github.com/yavuzkocca/Raffle-Proof-System/blob/main/README.md
Website: N/A
Socials: @yvzkc , @sturec
Attribution: [@yavuzkocca,@sturec5]
=======
Assets Cross Chain Bridge
```markdown
Name: Assets Cross Chain Bridge
GitHub url: https://github.com/ziheche/Assets-cross-chain
Documentation: https://github.com/ziheche/Assets-cross-chain/blob/main/README.md
Website: N/A
Socials: @ziheche
Attribution: [@ziheche]

Polymer bridge:
```markdown
Name: Polymer bridge
GitHub url: https://github.com/wulingzhiyi/polymer-bridge
Documentation: https://github.com/wulingzhiyi/polymer-bridge/blob/main/README.md
Website: N/A
Socials: @wulingzhi
Attribution: [@wulingzhiyi]
```

Polymer Gift Contract:
```markdown
Name: Polymer Gift Contract
GitHub contract url: https://github.com/pot4e/polymer-gift-smartcontract
GitHub frontend url: https://github.com/pot4e/polymer-staking-gift-client
Documentation: https://github.com/pot4e/polymer-gift-smartcontract/blob/main/README.md
Website: https://gift.tuananh.xyz/
Socials: @pot4e
Attribution: [@daningyn,@batuoc263,@kushin101094,@lyhv,@ThanhTuan1695,@tuananhht94]
```

Polymer ETH Bridge Contract:
```markdown
Name: Polymer ETH Bridge Contract
GitHub contract url: https://github.com/anhhtvip/polymer-bridge-contract
GitHub frontend url: https://github.com/anhhtvip/eth-bridge-polymer-chain
Documentation: https://github.com/anhhtvip/polymer-bridge-contract/blob/main/README.md
Website: https://bridge.tuananh.xyz/
Socials: @anhhtvip
Attribution: [@anhhtvip,@leiz95]
```

BTC Token Bridge:
```markdown
Name: BTC Token Bridge
GitHub url: https://github.com/caoshanhuyi/BTC-bridge-contract
Documentation: https://github.com/caoshanhuyi/BTC-bridge-contract/blob/main/README.md
Website: N/A
Socials: @caoshanhu0689
Attribution: [@caoshanhuyi]

Polymer pts xchain NFT Game!:
```markdown
Name: Polymer pts xchain NFT Game!
GitHub contract url: https://github.com/mtroym/demo-dapps
GitHub frontend url: https://github.com/wangthing/dapp-closer-tonny
Documentation: https://github.com/mtroym/demo-dapps/blob/main/README.md
Website: N/A
DemoVideo: https://youtu.be/FukTFKlIrlM
Socials: discord:0x77777, @wangthingp
Attribution: [@mtroym,@wangthing]
>>>>>>> 07d24e95
```<|MERGE_RESOLUTION|>--- conflicted
+++ resolved
@@ -93,7 +93,6 @@
 Attribution: [@tuananhht94,@juusokaj]
 ```
 
-<<<<<<< HEAD
 Raffle Proof System
 ```markdown
 Name: Raffle Proof System
@@ -102,7 +101,7 @@
 Website: N/A
 Socials: @yvzkc , @sturec
 Attribution: [@yavuzkocca,@sturec5]
-=======
+
 Assets Cross Chain Bridge
 ```markdown
 Name: Assets Cross Chain Bridge
@@ -163,5 +162,4 @@
 DemoVideo: https://youtu.be/FukTFKlIrlM
 Socials: discord:0x77777, @wangthingp
 Attribution: [@mtroym,@wangthing]
->>>>>>> 07d24e95
 ```